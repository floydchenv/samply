--- conflicted
+++ resolved
@@ -16,19 +16,15 @@
 use crate::lib_mappings::LibMappings;
 use crate::library_info::{LibraryInfo, SymbolTable};
 use crate::markers::{
-    InternalMarkerSchema, Marker, MarkerHandle, MarkerSchema, MarkerTiming, MarkerTypeHandle,
-    StaticSchemaMarker,
+    GraphColor, InternalMarkerSchema, Marker, MarkerHandle, MarkerSchema, MarkerTiming,
+    MarkerTypeHandle, StaticSchemaMarker,
 };
 use crate::process::{Process, ThreadHandle};
 use crate::reference_timestamp::ReferenceTimestamp;
 use crate::sample_table::WeightType;
 use crate::string_table::{GlobalStringIndex, GlobalStringTable};
 use crate::thread::{ProcessHandle, Thread};
-<<<<<<< HEAD
 use crate::timestamp::Timestamp;
-=======
-use crate::{GraphColor, MarkerSchema, MarkerTiming, ProfilerMarker, SymbolTable, Timestamp};
->>>>>>> 80fb81ae
 
 /// The sampling interval used during profile recording.
 ///
@@ -132,13 +128,9 @@
     pub(crate) initial_selected_threads: Vec<ThreadHandle>,
     pub(crate) reference_timestamp: ReferenceTimestamp,
     pub(crate) string_table: GlobalStringTable,
-<<<<<<< HEAD
     pub(crate) marker_schemas: Vec<InternalMarkerSchema>,
     static_schema_marker_types: FastHashMap<&'static str, MarkerTypeHandle>,
-=======
-    pub(crate) marker_schemas: FastHashMap<&'static str, MarkerSchema>,
     pub(crate) symbolicated: bool,
->>>>>>> 80fb81ae
     used_pids: FastHashMap<u32, u32>,
     used_tids: FastHashMap<u32, u32>,
 }
@@ -173,11 +165,8 @@
                 color: CategoryColor::Gray,
                 subcategories: Vec::new(),
             }],
-<<<<<<< HEAD
             static_schema_marker_types: FastHashMap::default(),
-=======
             symbolicated: false,
->>>>>>> 80fb81ae
             used_pids: FastHashMap::default(),
             used_tids: FastHashMap::default(),
             counters: Vec::new(),
@@ -428,12 +417,12 @@
         self.threads[thread.0].set_end_time(end_time);
     }
 
-<<<<<<< HEAD
     /// Set the tid (thread ID) of a thread.
     pub fn set_thread_tid(&mut self, thread: ThreadHandle, tid: u32) {
         let tid = self.make_unique_tid(tid);
         self.threads[thread.0].set_tid(tid);
-=======
+    }
+
     /// Set whether to render markers in a thread's timeline view.
     pub fn set_thread_show_markers_in_timeline(&mut self, thread: ThreadHandle, v: bool) {
         self.threads[thread.0].set_show_markers_in_timeline(v);
@@ -470,7 +459,6 @@
     /// Clear the list of threads marked as initially selected in the UI.
     pub fn clear_initial_selected_threads(&mut self) {
         self.initial_selected_threads.clear();
->>>>>>> 80fb81ae
     }
 
     /// Turn the string into in a [`StringHandle`], for use in [`Frame::Label`].
@@ -757,6 +745,7 @@
     ///                 searchable: true,
     ///             }],
     ///             static_fields: vec![],
+    ///             graphs: vec![],
     ///         }
     ///     }
     ///
@@ -850,7 +839,6 @@
         self.counters[counter.0].add_sample(timestamp, value_delta, number_of_operations_delta)
     }
 
-<<<<<<< HEAD
     fn intern_frame_internal(
         thread: &mut Thread,
         process: &mut Process,
@@ -894,7 +882,8 @@
             category_pair: frame_info.category_pair,
         };
         thread.frame_index_for_frame(internal_frame, global_libs)
-=======
+    }
+
     /// Set whether the profile is already symbolicated.
     ///
     /// Read: whether symbols are resolved.
@@ -906,7 +895,6 @@
     /// resolve symbols.
     pub fn set_symbolicated(&mut self, v: bool) {
         self.symbolicated = v;
->>>>>>> 80fb81ae
     }
 
     // frames is ordered from caller to callee, i.e. root function first, pc last
