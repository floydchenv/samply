use std::fmt::{Display, Formatter};

use serde::ser::{Serialize, SerializeMap, Serializer};

use crate::cpu_delta::CpuDelta;
use crate::serialization_helpers::SerializableSingleValueColumn;
use crate::Timestamp;

<<<<<<< HEAD
/// The sample table contains stacks with timestamps and some extra information.
///
/// In the most common case, this is used for time-based sampling: At a fixed but
/// configurable rate, a profiler samples the current stack of each thread and records
/// it in the profile.
#[derive(Debug, Clone)]
=======
/// How to weight an individual sample.
#[derive(Debug, Clone, Copy, PartialOrd, Ord, PartialEq, Eq)]
pub enum WeightType {
    /// Weight by sample count.
    Samples,
    /// Time in milliseconds.
    TracingMs,
    /// Size in bytes.
    Bytes,
}

impl Default for WeightType {
    fn default() -> Self {
        Self::Samples
    }
}

impl Serialize for WeightType {
    fn serialize<S: Serializer>(&self, serializer: S) -> Result<S::Ok, S::Error> {
        match self {
            WeightType::Samples => "samples".serialize(serializer),
            WeightType::TracingMs => "tracing-ms".serialize(serializer),
            WeightType::Bytes => "bytes".serialize(serializer),
        }
    }
}

#[derive(Debug, Clone, Default)]
>>>>>>> 80fb81ae
pub struct SampleTable {
    sample_type: WeightType,
    sample_weights: Vec<i32>,
    sample_weight_type: WeightType,
    sample_timestamps: Vec<Timestamp>,
    /// An index into the thread's stack table for each sample. `None` means the empty stack.
    sample_stack_indexes: Vec<Option<usize>>,
    /// CPU usage delta since the previous sample for this thread, for each sample.
    sample_cpu_deltas: Vec<CpuDelta>,
    sorted_by_time: bool,
    last_sample_timestamp: Timestamp,
}

/// Profile samples can come in a variety of forms and represent different information.
/// The Gecko Profiler by default uses sample counts, as it samples on a fixed interval.
/// These samples are all weighted equally by default, with a weight of one. However in
/// comparison profiles, some weights are negative, creating a "diff" profile.
///
/// In addition, tracing formats can fit into the sample-based format by reporting
/// the "self time" of the profile. Each of these "self time" samples would then
/// provide the weight, in duration. Currently, the tracing format assumes that
/// the timing comes in milliseconds (see 'tracing-ms') but if needed, microseconds
/// or nanoseconds support could be added.
///
/// e.g. The following tracing data could be represented as samples:
///
/// ```ignore
///     0 1 2 3 4 5 6 7 8 9 10
///     | | | | | | | | | | |
///     - - - - - - - - - - -
///     A A A A A A A A A A A
///         B B D D D D
///         C C E E E E
/// ```
/// This chart represents the self time.
/// ```ignore
///     0 1 2 3 4 5 6 7 8 9 10
///     | | | | | | | | | | |
///     A A C C E E E E A A A
/// ```
/// And finally this is what the samples table would look like.
/// ```ignore
///     SamplesTable = {
///       time:   [0,   2,   4, 8],
///       stack:  [A, ABC, ADE, A],
///       weight: [2,   2,   4, 3],
///     }
/// ```
///
/// JS type definition:
/// ```ts
/// export type WeightType = 'samples' | 'tracing-ms' | 'bytes';
/// ```
///
/// Documentation and code from:
/// <https://github.com/firefox-devtools/profiler/blob/7bf02b3f747a33a8c166c533dc29304fde725517/src/types/profile.js#L127>
#[derive(Debug, Clone)]
pub enum WeightType {
    /// The weight is an integer multiplier.
    ///
    /// This affects the total + self score of each call node in the call tree,
    /// and the order in the tree because the tree is ordered from large "totals"
    /// to small "totals".
    /// It also affects the width of the sample's stack's box in the flame graph.
    Samples,
    /// Each sample will have a weight in terms of (fractional) milliseconds.
    /// Not supported by fxprof-processed-profile at the moment.
    #[allow(dead_code)]
    TracingMs,
    /// Each sample will have a weight in terms of bytes allocated.
    Bytes,
}

impl Display for WeightType {
    fn fmt(&self, f: &mut Formatter<'_>) -> std::fmt::Result {
        match self {
            WeightType::Samples => write!(f, "samples"),
            WeightType::TracingMs => write!(f, "tracing-ms"),
            WeightType::Bytes => write!(f, "bytes"),
        }
    }
}

impl Serialize for WeightType {
    fn serialize<S: Serializer>(&self, serializer: S) -> Result<S::Ok, S::Error> {
        match self {
            WeightType::Samples => serializer.serialize_str("samples"),
            WeightType::TracingMs => serializer.serialize_str("tracing-ms"),
            WeightType::Bytes => serializer.serialize_str("bytes"),
        }
    }
}

impl SampleTable {
    pub fn new() -> Self {
        Self {
            sample_type: WeightType::Samples,
            sample_weights: Vec::new(),
            sample_timestamps: Vec::new(),
            sample_stack_indexes: Vec::new(),
            sample_cpu_deltas: Vec::new(),
            sorted_by_time: true,
            last_sample_timestamp: Timestamp::from_nanos_since_reference(0),
        }
    }

    pub fn add_sample(
        &mut self,
        timestamp: Timestamp,
        stack_index: Option<usize>,
        cpu_delta: CpuDelta,
        weight: i32,
    ) {
        self.sample_weights.push(weight);
        self.sample_timestamps.push(timestamp);
        self.sample_stack_indexes.push(stack_index);
        self.sample_cpu_deltas.push(cpu_delta);
        if timestamp < self.last_sample_timestamp {
            self.sorted_by_time = false;
        }
        self.last_sample_timestamp = timestamp;
    }

    pub fn set_weight_type(&mut self, t: WeightType) {
        self.sample_weight_type = t;
    }

    pub fn modify_last_sample(&mut self, timestamp: Timestamp, weight: i32) {
        *self.sample_weights.last_mut().unwrap() += weight;
        *self.sample_timestamps.last_mut().unwrap() = timestamp;
    }
}

impl Serialize for SampleTable {
    fn serialize<S: Serializer>(&self, serializer: S) -> Result<S::Ok, S::Error> {
        let len = self.sample_timestamps.len();
        let mut map = serializer.serialize_map(None)?;
        map.serialize_entry("length", &len)?;
<<<<<<< HEAD
        map.serialize_entry("weightType", &self.sample_type.to_string())?;

        if self.sorted_by_time {
            map.serialize_entry("stack", &self.sample_stack_indexes)?;
            map.serialize_entry("time", &self.sample_timestamps)?;
            map.serialize_entry("weight", &self.sample_weights)?;
            map.serialize_entry("threadCPUDelta", &self.sample_cpu_deltas)?;
        } else {
            let mut indexes: Vec<usize> = (0..self.sample_timestamps.len()).collect();
            indexes.sort_unstable_by_key(|index| self.sample_timestamps[*index]);
            map.serialize_entry(
                "stack",
                &SliceWithPermutation(&self.sample_stack_indexes, &indexes),
            )?;
            map.serialize_entry(
                "time",
                &SliceWithPermutation(&self.sample_timestamps, &indexes),
            )?;
            map.serialize_entry(
                "weight",
                &SliceWithPermutation(&self.sample_weights, &indexes),
            )?;
            map.serialize_entry(
                "threadCPUDelta",
                &SliceWithPermutation(&self.sample_cpu_deltas, &indexes),
            )?;
        }
=======
        map.serialize_entry("stack", &self.sample_stack_indexes)?;
        map.serialize_entry("time", &self.sample_timestamps)?;
        map.serialize_entry("weight", &self.sample_weights)?;
        map.serialize_entry("weightType", &self.sample_weight_type)?;
        map.serialize_entry("threadCPUDelta", &self.sample_cpu_deltas)?;
>>>>>>> 80fb81ae
        map.end()
    }
}

struct SliceWithPermutation<'a, T: Serialize>(&'a [T], &'a [usize]);

impl<T: Serialize> Serialize for SliceWithPermutation<'_, T> {
    fn serialize<S>(&self, serializer: S) -> Result<S::Ok, S::Error>
    where
        S: Serializer,
    {
        serializer.collect_seq(self.1.iter().map(|i| &self.0[*i]))
    }
}

/// JS documentation of the native allocations table:
///
/// ```ignore
/// /**
///  * This variant is the original version of the table, before the memory address
///  * and threadId were added.
///  */
/// export type UnbalancedNativeAllocationsTable = {|
///   time: Milliseconds[],
///   // "weight" is used here rather than "bytes", so that this type will match the
///   // SamplesLikeTableShape.
///   weight: Bytes[],
///   weightType: 'bytes',
///   stack: Array<IndexIntoStackTable | null>,
///   length: number,
/// |};
///
/// /**
///  * The memory address and thread ID were added later.
///  */
/// export type BalancedNativeAllocationsTable = {|
///   ...UnbalancedNativeAllocationsTable,
///   memoryAddress: number[],
///   threadId: number[],
/// |};
/// ```
///
/// In this crate we always create a `BalancedNativeAllocationsTable`. We require
/// a memory address for each allocation / deallocation sample.
#[derive(Debug, Clone, Default)]
pub struct NativeAllocationsTable {
    /// The timstamps for each sample
    time: Vec<Timestamp>,
    /// The stack index for each sample
    stack: Vec<Option<usize>>,
    /// The size in bytes (positive for allocations, negative for deallocations) for each sample
    allocation_size: Vec<i64>,
    /// The memory address of the allocation for each sample
    allocation_address: Vec<u64>,
}

impl NativeAllocationsTable {
    /// Add a sample to the [`NativeAllocations`] table.
    pub fn add_sample(
        &mut self,
        timestamp: Timestamp,
        stack_index: Option<usize>,
        allocation_address: u64,
        allocation_size: i64,
    ) {
        self.time.push(timestamp);
        self.stack.push(stack_index);
        self.allocation_address.push(allocation_address);
        self.allocation_size.push(allocation_size);
    }
}

impl Serialize for NativeAllocationsTable {
    fn serialize<S: Serializer>(&self, serializer: S) -> Result<S::Ok, S::Error> {
        let len = self.time.len();
        let mut map = serializer.serialize_map(None)?;
        map.serialize_entry("time", &self.time)?;
        map.serialize_entry("weight", &self.allocation_size)?;
        map.serialize_entry("weightType", &WeightType::Bytes)?;
        map.serialize_entry("stack", &self.stack)?;
        map.serialize_entry("memoryAddress", &self.allocation_address)?;

        // The threadId column is currently unused by the Firefox Profiler.
        // Fill the column with zeros because the type definitions require it to be a number.
        // A better alternative would be to use thread indexes or the threads' string TIDs.
        map.serialize_entry("threadId", &SerializableSingleValueColumn(0, len))?;

        map.serialize_entry("length", &len)?;
        map.end()
    }
}

#[cfg(test)]
mod tests {
    use assert_json_diff::assert_json_eq;
    use serde_json::json;

    use super::*;

    #[test]
    fn test_serialize_native_allocations() {
        // example of `nativeAllocations`:
        //
        // "nativeAllocations": {
        //     "time": [
        //         274364.1082197344,
        //         274364.17226073437,
        //         274364.2063027344,
        //         274364.2229277344,
        //         274364.44117773435,
        //         274366.4713027344,
        //         274366.48871973436,
        //         274366.6601777344,
        //         274366.6705107344
        //     ],
        //     "weight": [
        //         4096,
        //         -4096,
        //         4096,
        //         -4096,
        //         147456,
        //         4096,
        //         -4096,
        //         96,
        //         -96
        //     ],
        //     "weightType": "bytes",
        //     "stack": [
        //         71,
        //         88,
        //         119,
        //         138,
        //         null,
        //         171,
        //         190,
        //         210,
        //         214
        //     ],
        //     "memoryAddress": [
        //         4388749312,
        //         4388749312,
        //         4388749312,
        //         4388749312,
        //         4376330240,
        //         4388749312,
        //         4388749312,
        //         4377576256,
        //         4377576256
        //     ],
        //     "threadId": [
        //         0,
        //         0,
        //         0,
        //         0,
        //         0,
        //         0,
        //         0,
        //         0,
        //         0
        //     ],
        //     "length": 9
        // },

        let mut native_allocations_table = NativeAllocationsTable::default();
        native_allocations_table.add_sample(
            Timestamp::from_millis_since_reference(274_363.248_375),
            None,
            5969772544,
            147456,
        );

        assert_json_eq!(
            native_allocations_table,
            json!({
              "time": [
                274363.248375
              ],
              "weight": [
                147456
              ],
              "weightType": "bytes",
              "stack": [
                null
              ],
              "memoryAddress": [
                5969772544u64
              ],
              "threadId": [
                0
              ],
              "length": 1
            })
        );
    }
}<|MERGE_RESOLUTION|>--- conflicted
+++ resolved
@@ -6,47 +6,15 @@
 use crate::serialization_helpers::SerializableSingleValueColumn;
 use crate::Timestamp;
 
-<<<<<<< HEAD
 /// The sample table contains stacks with timestamps and some extra information.
 ///
 /// In the most common case, this is used for time-based sampling: At a fixed but
 /// configurable rate, a profiler samples the current stack of each thread and records
 /// it in the profile.
 #[derive(Debug, Clone)]
-=======
-/// How to weight an individual sample.
-#[derive(Debug, Clone, Copy, PartialOrd, Ord, PartialEq, Eq)]
-pub enum WeightType {
-    /// Weight by sample count.
-    Samples,
-    /// Time in milliseconds.
-    TracingMs,
-    /// Size in bytes.
-    Bytes,
-}
-
-impl Default for WeightType {
-    fn default() -> Self {
-        Self::Samples
-    }
-}
-
-impl Serialize for WeightType {
-    fn serialize<S: Serializer>(&self, serializer: S) -> Result<S::Ok, S::Error> {
-        match self {
-            WeightType::Samples => "samples".serialize(serializer),
-            WeightType::TracingMs => "tracing-ms".serialize(serializer),
-            WeightType::Bytes => "bytes".serialize(serializer),
-        }
-    }
-}
-
-#[derive(Debug, Clone, Default)]
->>>>>>> 80fb81ae
 pub struct SampleTable {
-    sample_type: WeightType,
+    sample_weight_type: WeightType,
     sample_weights: Vec<i32>,
-    sample_weight_type: WeightType,
     sample_timestamps: Vec<Timestamp>,
     /// An index into the thread's stack table for each sample. `None` means the empty stack.
     sample_stack_indexes: Vec<Option<usize>>,
@@ -139,7 +107,7 @@
 impl SampleTable {
     pub fn new() -> Self {
         Self {
-            sample_type: WeightType::Samples,
+            sample_weight_type: WeightType::Samples,
             sample_weights: Vec::new(),
             sample_timestamps: Vec::new(),
             sample_stack_indexes: Vec::new(),
@@ -181,8 +149,7 @@
         let len = self.sample_timestamps.len();
         let mut map = serializer.serialize_map(None)?;
         map.serialize_entry("length", &len)?;
-<<<<<<< HEAD
-        map.serialize_entry("weightType", &self.sample_type.to_string())?;
+        map.serialize_entry("weightType", &self.sample_weight_type.to_string())?;
 
         if self.sorted_by_time {
             map.serialize_entry("stack", &self.sample_stack_indexes)?;
@@ -209,13 +176,6 @@
                 &SliceWithPermutation(&self.sample_cpu_deltas, &indexes),
             )?;
         }
-=======
-        map.serialize_entry("stack", &self.sample_stack_indexes)?;
-        map.serialize_entry("time", &self.sample_timestamps)?;
-        map.serialize_entry("weight", &self.sample_weights)?;
-        map.serialize_entry("weightType", &self.sample_weight_type)?;
-        map.serialize_entry("threadCPUDelta", &self.sample_cpu_deltas)?;
->>>>>>> 80fb81ae
         map.end()
     }
 }
